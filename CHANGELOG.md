# Changelog
All notable changes to this project will be documented in this file.

The format is based on [Keep a Changelog](https://keepachangelog.com/en/1.0.0/),
and this project adheres to [Semantic Versioning](https://semver.org/spec/v2.0.0.html).

<<<<<<< HEAD
## [Unreleased]
### Changed
- Bump Astarte Device SDK to v1.2.0
=======
## [0.7.1] - 2023-09-19
### Changed
- Bump Astarte Device SDK to v1.1.3.
>>>>>>> 7e69d74b

## [0.7.0] - 2023-06-01
### Added
- Add support to ESP-IDF v5.0.
- Add support for `io.edgehog.devicemanager.OTAEvent` interface.
- Add support for update/cancel operation in `io.edgehog.devicemanager.OTARequest` interface.

### Removed
- Remove support for `io.edgehog.devicemanager.OTAResponse` interface.

### Fixed
- Fix GPIO still active issue after execution of LedBehavior routine.

## [0.5.2] - 2022-06-22

## [0.5.1] - 2022-06-01
### Added
- Send `"connected": true` in WiFiScanResults when the device is connected to the AP.

### Fixed
- Minor fixes.

## [0.5.0] - 2022-03-22
### Added
- Initial Edgehog release.<|MERGE_RESOLUTION|>--- conflicted
+++ resolved
@@ -4,15 +4,13 @@
 The format is based on [Keep a Changelog](https://keepachangelog.com/en/1.0.0/),
 and this project adheres to [Semantic Versioning](https://semver.org/spec/v2.0.0.html).
 
-<<<<<<< HEAD
 ## [Unreleased]
 ### Changed
-- Bump Astarte Device SDK to v1.2.0
-=======
+- Bump Astarte Device SDK to v1.2.0.
+
 ## [0.7.1] - 2023-09-19
 ### Changed
 - Bump Astarte Device SDK to v1.1.3.
->>>>>>> 7e69d74b
 
 ## [0.7.0] - 2023-06-01
 ### Added
